--- conflicted
+++ resolved
@@ -9,12 +9,8 @@
 from detection.field_detector import FieldDetector
 from analysis.goal_scorer import GoalScorer
 from input.videostream import VideoStream
-<<<<<<< HEAD
-from processing.preprocessor import Preprocessor
+from processing.cpu_preprocessor import Preprocessor
 from analysis.ball_speed import BallSpeed
-=======
-from processing.cpu_preprocessor import Preprocessor
->>>>>>> 91274013
 from config import (
     VIDEO_PATH, DETECTION_WIDTH, DETECTION_HEIGHT,
     DISPLAY_FPS, DISPLAY_INTERVAL,
